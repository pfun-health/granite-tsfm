--- conflicted
+++ resolved
@@ -46,11 +46,7 @@
 Jinja2 = { version = ">=3.1.6" }     # https://github.com/ibm-granite/granite-tsfm/security/dependabot/18starlette = { version = ">=0.40.0" }
 # no releases beyond 2.6.0 yet
 # torch = { version = ">2.6.0,<3" } # https://github.com/ibm-granite/granite-tsfm/security/dependabot/22
-<<<<<<< HEAD
-h11= { version = ">=0.16.0" } # https://github.com/ibm-granite/granite-tsfm/security/dependabot/25
-=======
 h11 = { version = ">=0.16.0" } # https://github.com/ibm-granite/granite-tsfm/security/dependabot/25
->>>>>>> f1f779d9
 
 [tool.poetry.group.dev]
 optional = true
@@ -58,11 +54,7 @@
 pytest = "*"
 wget = "*"
 kubeflow-training = "*"
-<<<<<<< HEAD
-ruff = {version="0.5.7"}
-=======
 ruff = { version = "0.5.7" }
->>>>>>> f1f779d9
 
 [build-system]
 requires = ["poetry-core>=1.0.0", "poetry-dynamic-versioning>=1.0.0,<2.0.0"]
